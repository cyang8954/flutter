--- conflicted
+++ resolved
@@ -1,18 +1,13 @@
 import 'package:flutter/material.dart';
 import 'package:flutter_driver/driver_extension.dart';
 import 'motion_events_page.dart';
-<<<<<<< HEAD
 import 'mutation_page.dart';
-=======
->>>>>>> c60063b7
+
 import 'page.dart';
 
 final List<Page> _allPages = <Page>[
   const MotionEventsPage(),
-<<<<<<< HEAD
   const MutationCompositionPage(),
-=======
->>>>>>> c60063b7
 ];
 
 void main() {
