--- conflicted
+++ resolved
@@ -724,18 +724,9 @@
   ///
   /// The viewId should always be unique and non-negative. And it must not be null.
   ///
-<<<<<<< HEAD
-  /// The id should be generated with [PlatformViewsRegistry.getNextPlatformViewId].
-  /// If there is an id provided to you when constructing the concrete instance
-  /// of [PlatformViewController], use the id provided.
-  ///
-  /// It is used when handling semantics, composition orders and etc.
-  int get id;
+  /// See also [PlatformViewRegistry] which is a helper for managing platform view ids.
+  int get viewId;
 
   /// Dispatches the `event` to the platform view.
   void dispatchPointerEvent(PointerEvent event);
-=======
-  /// See also [PlatformViewRegistry] which is a helper for managing platform view ids.
-  int get viewId;
->>>>>>> fc061166
 }