// Copyright 2018 The Chromium Authors. All rights reserved.
// Use of this source code is governed by a BSD-style license that can be
// found in the LICENSE file.

<<<<<<< HEAD
import 'dart:io';

import 'package:flutter/foundation.dart';
=======
>>>>>>> 80344aca
import 'package:flutter/rendering.dart';
import 'package:flutter_test/flutter_test.dart';
import 'package:flutter/material.dart';
import 'package:flutter/widgets.dart';
import 'package:flutter/services.dart';

import '../rendering/mock_canvas.dart';
import 'editable_text_utils.dart';

final TextEditingController controller = TextEditingController();
final FocusNode focusNode = FocusNode();
final FocusScopeNode focusScopeNode = FocusScopeNode();
const TextStyle textStyle = TextStyle();
const Color cursorColor = Color.fromARGB(0xFF, 0xFF, 0x00, 0x00);

void main() {
  testWidgets('cursor has expected width and radius', (WidgetTester tester) async {
    await tester.pumpWidget(
        MediaQuery(data: const MediaQueryData(devicePixelRatio: 1.0),
        child: Directionality(
        textDirection: TextDirection.ltr,
        child: EditableText(
          backgroundCursorColor: Colors.grey,
          controller: controller,
          focusNode: focusNode,
          style: textStyle,
          cursorColor: cursorColor,
          cursorWidth: 10.0,
          cursorRadius: const Radius.circular(2.0),
        ))));

    final EditableText editableText = tester.firstWidget(find.byType(EditableText));
    expect(editableText.cursorWidth, 10.0);
    expect(editableText.cursorRadius.x, 2.0);
  });


  testWidgets('cursor layout has correct width', (WidgetTester tester) async {
    final GlobalKey<EditableTextState> editableTextKey = GlobalKey<EditableTextState>();

    String changedValue;
    final Widget widget = MaterialApp(
      home: RepaintBoundary(
        key: const ValueKey<int>(1),
        child: EditableText(
          backgroundCursorColor: Colors.grey,
          key: editableTextKey,
          controller: TextEditingController(),
          focusNode: FocusNode(),
          style: Typography(platform: TargetPlatform.android).black.subhead,
          cursorColor: Colors.blue,
          selectionControls: materialTextSelectionControls,
          keyboardType: TextInputType.text,
          onChanged: (String value) {
            changedValue = value;
          },
          cursorWidth: 15.0,
        ),
      ),
    );
    await tester.pumpWidget(widget);

    // Populate a fake clipboard.
    const String clipboardContent = ' ';
    SystemChannels.platform.setMockMethodCallHandler((MethodCall methodCall) async {
      if (methodCall.method == 'Clipboard.getData')
        return const <String, dynamic>{'text': clipboardContent};
      return null;
    });

    // Long-press to bring up the text editing controls.
    final Finder textFinder = find.byKey(editableTextKey);
    await tester.longPress(textFinder);
    tester.state<EditableTextState>(textFinder).showToolbar();
    await tester.pump();
    await tester.pump(const Duration(milliseconds: 500));
    await tester.pump(const Duration(milliseconds: 500));

    await tester.tap(find.text('PASTE'));
    await tester.pump();
    await tester.pump(const Duration(milliseconds: 500));
    await tester.pump(const Duration(milliseconds: 500));

    expect(changedValue, clipboardContent);

    await expectLater(
      find.byKey(const ValueKey<int>(1)),
<<<<<<< HEAD
      matchesGoldenFile('editable_text_test.0.3.png'),
=======
      matchesSkiaGoldFile('editable_text_test.0.png'),
>>>>>>> 80344aca
    );
  });

  testWidgets('cursor layout has correct radius', (WidgetTester tester) async {
    final GlobalKey<EditableTextState> editableTextKey = GlobalKey<EditableTextState>();

    String changedValue;
    final Widget widget = MaterialApp(
      home: RepaintBoundary(
        key: const ValueKey<int>(1),
        child: EditableText(
          backgroundCursorColor: Colors.grey,
          key: editableTextKey,
          controller: TextEditingController(),
          focusNode: FocusNode(),
          style: Typography(platform: TargetPlatform.android).black.subhead,
          cursorColor: Colors.blue,
          selectionControls: materialTextSelectionControls,
          keyboardType: TextInputType.text,
          onChanged: (String value) {
            changedValue = value;
          },
          cursorWidth: 15.0,
          cursorRadius: const Radius.circular(3.0),
        ),
      ),
    );
    await tester.pumpWidget(widget);

    // Populate a fake clipboard.
    const String clipboardContent = ' ';
    SystemChannels.platform.setMockMethodCallHandler((MethodCall methodCall) async {
      if (methodCall.method == 'Clipboard.getData')
        return const <String, dynamic>{'text': clipboardContent};
      return null;
    });

    // Long-press to bring up the text editing controls.
    final Finder textFinder = find.byKey(editableTextKey);
    await tester.longPress(textFinder);
    tester.state<EditableTextState>(textFinder).showToolbar();
    await tester.pump();

    await tester.tap(find.text('PASTE'));
    await tester.pump();

    expect(changedValue, clipboardContent);

    await expectLater(
      find.byKey(const ValueKey<int>(1)),
<<<<<<< HEAD
      matchesGoldenFile('editable_text_test.1.3.png'),
=======
      matchesSkiaGoldFile('editable_text_test.1.png'),
>>>>>>> 80344aca
    );
  });

  testWidgets('Cursor animates on iOS', (WidgetTester tester) async {
    final Widget widget = MaterialApp(
      theme: ThemeData(platform: TargetPlatform.iOS),
      home: const Material(
        child: TextField(
          maxLines: 3,
        ),
      ),
    );
    await tester.pumpWidget(widget);

    await tester.tap(find.byType(TextField));
    await tester.pump();

    final EditableTextState editableTextState = tester.firstState(find.byType(EditableText));
    final RenderEditable renderEditable = editableTextState.renderEditable;

    expect(renderEditable.cursorColor.alpha, 255);

    // Trigger initial timer. When focusing the first time, the cursor shows
    // for slightly longer than the average on time.
    await tester.pump();
    await tester.pump(const Duration(milliseconds: 200));
    // Start timing standard cursor show period.
    expect(renderEditable.cursorColor.alpha, 255);
    expect(renderEditable, paints..rrect(color: const Color(0xff2196f3)));

    await tester.pump(const Duration(milliseconds: 500));
    // Start to animate the cursor away.
    expect(renderEditable.cursorColor.alpha, 255);
    expect(renderEditable, paints..rrect(color: const Color(0xff2196f3)));

    await tester.pump(const Duration(milliseconds: 100));
    expect(renderEditable.cursorColor.alpha, 110);
    expect(renderEditable, paints..rrect(color: const Color(0x6e2196f3)));

    await tester.pump(const Duration(milliseconds: 100));
    expect(renderEditable.cursorColor.alpha, 16);
    expect(renderEditable, paints..rrect(color: const Color(0x102196f3)));

    await tester.pump(const Duration(milliseconds: 100));
    expect(renderEditable.cursorColor.alpha, 0);
    // Don't try to draw the cursor.
    expect(renderEditable, paintsExactlyCountTimes(#drawRRect, 0));

    // Wait some more while the cursor is gone. It'll trigger the cursor to
    // start animating in again.
    await tester.pump(const Duration(milliseconds: 300));
    expect(renderEditable.cursorColor.alpha, 0);
    expect(renderEditable, paintsExactlyCountTimes(#drawRRect, 0));

    await tester.pump(const Duration(milliseconds: 50));
    // Cursor starts coming back.
    expect(renderEditable.cursorColor.alpha, 79);
    expect(renderEditable, paints..rrect(color: const Color(0x4f2196f3)));
  });

  testWidgets('Cursor does not animate on Android', (WidgetTester tester) async {
    const Widget widget = MaterialApp(
      home: Material(
        child: TextField(
          maxLines: 3,
        ),
      ),
    );
    await tester.pumpWidget(widget);

    await tester.tap(find.byType(TextField));
    await tester.pump();

    final EditableTextState editableTextState = tester.firstState(find.byType(EditableText));
    final RenderEditable renderEditable = editableTextState.renderEditable;

    await tester.pump();
    expect(renderEditable.cursorColor.alpha, 255);
    expect(renderEditable, paints..rect(color: const Color(0xff4285f4)));

    // Android cursor goes from exactly on to exactly off on the 500ms dot.
    await tester.pump(const Duration(milliseconds: 499));
    expect(renderEditable.cursorColor.alpha, 255);
    expect(renderEditable, paints..rect(color: const Color(0xff4285f4)));

    await tester.pump(const Duration(milliseconds: 1));
    expect(renderEditable.cursorColor.alpha, 0);
    // Don't try to draw the cursor.
    expect(renderEditable, paintsExactlyCountTimes(#drawRect, 0));

    await tester.pump(const Duration(milliseconds: 500));
    expect(renderEditable.cursorColor.alpha, 255);
    expect(renderEditable, paints..rect(color: const Color(0xff4285f4)));

    await tester.pump(const Duration(milliseconds: 500));
    expect(renderEditable.cursorColor.alpha, 0);
    expect(renderEditable, paintsExactlyCountTimes(#drawRect, 0));
  });

  testWidgets('Cursor does not animates on iOS when debugDeterministicCursor is set', (WidgetTester tester) async {
    EditableText.debugDeterministicCursor = true;
    final Widget widget = MaterialApp(
      theme: ThemeData(platform: TargetPlatform.iOS),
      home: const Material(
        child: TextField(
          maxLines: 3,
        ),
      ),
    );
    await tester.pumpWidget(widget);

    await tester.tap(find.byType(TextField));
    await tester.pump();

    final EditableTextState editableTextState = tester.firstState(find.byType(EditableText));
    final RenderEditable renderEditable = editableTextState.renderEditable;

    expect(renderEditable.cursorColor.alpha, 255);

    await tester.pump();
    await tester.pump(const Duration(milliseconds: 200));
    expect(renderEditable.cursorColor.alpha, 255);
    expect(renderEditable, paints..rrect(color: const Color(0xff2196f3)));

    // Cursor draw never changes.
    await tester.pump(const Duration(milliseconds: 200));
    expect(renderEditable.cursorColor.alpha, 255);
    expect(renderEditable, paints..rrect(color: const Color(0xff2196f3)));

    // No more transient calls.
    await tester.pumpAndSettle();
    expect(renderEditable.cursorColor.alpha, 255);
    expect(renderEditable, paints..rrect(color: const Color(0xff2196f3)));

    EditableText.debugDeterministicCursor = false;
  });

  testWidgets('Cursor does not animate on Android when debugDeterministicCursor is set', (WidgetTester tester) async {
    EditableText.debugDeterministicCursor = true;

    const Widget widget = MaterialApp(
      home: Material(
        child: TextField(
          maxLines: 3,
        ),
      ),
    );
    await tester.pumpWidget(widget);

    await tester.tap(find.byType(TextField));
    await tester.pump();

    final EditableTextState editableTextState = tester.firstState(find.byType(EditableText));
    final RenderEditable renderEditable = editableTextState.renderEditable;

    await tester.pump();
    expect(renderEditable.cursorColor.alpha, 255);
    expect(renderEditable, paints..rect(color: const Color(0xff4285f4)));

    await tester.pump(const Duration(milliseconds: 500));
    expect(renderEditable.cursorColor.alpha, 255);
    expect(renderEditable, paints..rect(color: const Color(0xff4285f4)));

    // Cursor draw never changes.
    await tester.pump(const Duration(milliseconds: 500));
    expect(renderEditable.cursorColor.alpha, 255);
    expect(renderEditable, paints..rect(color: const Color(0xff4285f4)));

    // No more transient calls.
    await tester.pumpAndSettle();
    expect(renderEditable.cursorColor.alpha, 255);
    expect(renderEditable, paints..rect(color: const Color(0xff4285f4)));

    EditableText.debugDeterministicCursor = false;
  });

  testWidgets('Cursor radius is 2.0 on iOS', (WidgetTester tester) async {
    final Widget widget = MaterialApp(
      theme: ThemeData(platform: TargetPlatform.iOS),
      home: const Material(
        child: TextField(
          maxLines: 3,
        ),
      ),
    );
    await tester.pumpWidget(widget);

    final EditableTextState editableTextState = tester.firstState(find.byType(EditableText));
    final RenderEditable renderEditable = editableTextState.renderEditable;

    expect(renderEditable.cursorRadius, const Radius.circular(2.0));
  });

  testWidgets('Cursor gets placed correctly after going out of bounds', (WidgetTester tester) async {
    const String text = 'hello world this is fun and cool and awesome!';
    controller.text = text;
    final FocusNode focusNode = FocusNode();

    await tester.pumpWidget(
      MediaQuery(
        data: const MediaQueryData(devicePixelRatio: 1),
        child: Directionality(
          textDirection: TextDirection.ltr,
          child: FocusScope(
            node: focusScopeNode,
            autofocus: true,
            child: EditableText(
              backgroundCursorColor: Colors.grey,
              controller: controller,
              focusNode: focusNode,
              style: textStyle,
              cursorColor: cursorColor,
            ),
          ),
        ),
      ),
    );

    await tester.tap(find.byType(EditableText));
    final RenderEditable renderEditable = findRenderEditable(tester);
    renderEditable.selection = const TextSelection(baseOffset: 29, extentOffset: 29);

    expect(controller.selection.baseOffset, 29);

    final EditableTextState editableTextState = tester.firstState(find.byType(EditableText));
    editableTextState.updateFloatingCursor(RawFloatingCursorPoint(state: FloatingCursorDragState.Start));

    expect(controller.selection.baseOffset, 29);

    // Sets the origin.
    editableTextState.updateFloatingCursor(RawFloatingCursorPoint(state: FloatingCursorDragState.Update,
        offset: const Offset(20, 20)));

    expect(controller.selection.baseOffset, 29);

    // Moves the cursor super far right
    editableTextState.updateFloatingCursor(RawFloatingCursorPoint(state: FloatingCursorDragState.Update,
        offset: const Offset(2090, 20)));
    editableTextState.updateFloatingCursor(RawFloatingCursorPoint(state: FloatingCursorDragState.Update,
        offset: const Offset(2100, 20)));
    editableTextState.updateFloatingCursor(RawFloatingCursorPoint(state: FloatingCursorDragState.Update,
        offset: const Offset(2090, 20)));

    // After peaking the cursor, we move in the opposite direction.
    editableTextState.updateFloatingCursor(RawFloatingCursorPoint(state: FloatingCursorDragState.Update,
        offset: const Offset(1400, 20)));

    editableTextState.updateFloatingCursor(RawFloatingCursorPoint(state: FloatingCursorDragState.End));

    await tester.pumpAndSettle();
    // The cursor has been set.
    expect(controller.selection.baseOffset, 8);

    // Go in the other direction.
    editableTextState.updateFloatingCursor(RawFloatingCursorPoint(state: FloatingCursorDragState.Start));
    // Sets the origin.
    editableTextState.updateFloatingCursor(RawFloatingCursorPoint(state: FloatingCursorDragState.Update,
        offset: const Offset(20, 20)));

    editableTextState.updateFloatingCursor(RawFloatingCursorPoint(state: FloatingCursorDragState.Update,
        offset: const Offset(-5000, 20)));
    editableTextState.updateFloatingCursor(RawFloatingCursorPoint(state: FloatingCursorDragState.Update,
        offset: const Offset(-5010, 20)));
    editableTextState.updateFloatingCursor(RawFloatingCursorPoint(state: FloatingCursorDragState.Update,
        offset: const Offset(-5000, 20)));

    // Move back in the opposite direction only a few hundred.
    editableTextState.updateFloatingCursor(RawFloatingCursorPoint(state: FloatingCursorDragState.Update,
        offset: const Offset(-4850, 20)));

    editableTextState.updateFloatingCursor(RawFloatingCursorPoint(state: FloatingCursorDragState.End));

    await tester.pumpAndSettle();

    expect(controller.selection.baseOffset, 10);
  });

  testWidgets('Updating the floating cursor correctly moves the cursor', (WidgetTester tester) async {
    const String text = 'hello world this is fun and cool and awesome!';
    controller.text = text;
    final FocusNode focusNode = FocusNode();

    await tester.pumpWidget(
      MediaQuery(
        data: const MediaQueryData(devicePixelRatio: 1),
        child: Directionality(
          textDirection: TextDirection.ltr,
          child: FocusScope(
            node: focusScopeNode,
            autofocus: true,
            child: EditableText(
              backgroundCursorColor: Colors.grey,
              controller: controller,
              focusNode: focusNode,
              style: textStyle,
              cursorColor: cursorColor,
            ),
          ),
        ),
      ),
    );

    await tester.tap(find.byType(EditableText));
    final RenderEditable renderEditable = findRenderEditable(tester);
    renderEditable.selection = const TextSelection(baseOffset: 29, extentOffset: 29);

    expect(controller.selection.baseOffset, 29);

    final EditableTextState editableTextState = tester.firstState(find.byType(EditableText));
    editableTextState.updateFloatingCursor(RawFloatingCursorPoint(state: FloatingCursorDragState.Start));

    expect(controller.selection.baseOffset, 29);

    // Sets the origin.
    editableTextState.updateFloatingCursor(RawFloatingCursorPoint(state: FloatingCursorDragState.Update,
      offset: const Offset(20, 20)));

    expect(controller.selection.baseOffset, 29);

    // Moves the cursor right a few characters.
    editableTextState.updateFloatingCursor(RawFloatingCursorPoint(state: FloatingCursorDragState.Update,
      offset: const Offset(-250, 20)));

    // But we have not yet set the offset because the user is not done placing the cursor.
    expect(controller.selection.baseOffset, 29);

    editableTextState.updateFloatingCursor(RawFloatingCursorPoint(state: FloatingCursorDragState.End));

    await tester.pumpAndSettle();
    // The cursor has been set.
    expect(controller.selection.baseOffset, 10);
  });

  // Regression test for https://github.com/flutter/flutter/pull/30475.
  testWidgets('Trying to select with the floating cursor does not crash', (WidgetTester tester) async {
    const String text = 'hello world this is fun and cool and awesome!';
    controller.text = text;
    final FocusNode focusNode = FocusNode();

    await tester.pumpWidget(
      MediaQuery(
        data: const MediaQueryData(devicePixelRatio: 1),
        child: Directionality(
          textDirection: TextDirection.ltr,
          child: FocusScope(
            node: focusScopeNode,
            autofocus: true,
            child: EditableText(
              backgroundCursorColor: Colors.grey,
              controller: controller,
              focusNode: focusNode,
              style: textStyle,
              cursorColor: cursorColor,
            ),
          ),
        ),
      ),
    );

    await tester.tap(find.byType(EditableText));
    final RenderEditable renderEditable = findRenderEditable(tester);
    renderEditable.selection = const TextSelection(baseOffset: 29, extentOffset: 29);

    expect(controller.selection.baseOffset, 29);

    final EditableTextState editableTextState = tester.firstState(find.byType(EditableText));
    editableTextState.updateFloatingCursor(RawFloatingCursorPoint(state: FloatingCursorDragState.Start));

    expect(controller.selection.baseOffset, 29);

    // Sets the origin.
    editableTextState.updateFloatingCursor(RawFloatingCursorPoint(state: FloatingCursorDragState.Update,
      offset: const Offset(20, 20)));

    expect(controller.selection.baseOffset, 29);

    // Moves the cursor right a few characters.
    editableTextState.updateFloatingCursor(RawFloatingCursorPoint(state: FloatingCursorDragState.Update,
      offset: const Offset(-250, 20)));

    // But we have not yet set the offset because the user is not done placing the cursor.
    expect(controller.selection.baseOffset, 29);

    editableTextState.updateFloatingCursor(RawFloatingCursorPoint(state: FloatingCursorDragState.End));
    // Immediately start a new floating cursor, in the same way as happens when
    // the user tries to select text in trackpad mode.
    editableTextState.updateFloatingCursor(RawFloatingCursorPoint(state: FloatingCursorDragState.Start));
    await tester.pumpAndSettle();

    // Set and move the second cursor like a selection. Previously, the second
    // Update here caused a crash.
    editableTextState.updateFloatingCursor(RawFloatingCursorPoint(state: FloatingCursorDragState.Update,
      offset: const Offset(20, 20)));
    editableTextState.updateFloatingCursor(RawFloatingCursorPoint(state: FloatingCursorDragState.Update,
      offset: const Offset(-250, 20)));
    editableTextState.updateFloatingCursor(RawFloatingCursorPoint(state: FloatingCursorDragState.End));
    await tester.pumpAndSettle();
  });

  testWidgets('autofocus sets cursor to the end of text', (WidgetTester tester) async {
    const String text = 'hello world';
    final FocusScopeNode focusScopeNode = FocusScopeNode();
    final FocusNode focusNode = FocusNode();

    controller.text = text;
    await tester.pumpWidget(
      MediaQuery(
        data: const MediaQueryData(devicePixelRatio: 1.0),
        child: Directionality(
          textDirection: TextDirection.ltr,
          child: FocusScope(
            node: focusScopeNode,
            autofocus: true,
            child: EditableText(
              backgroundCursorColor: Colors.grey,
              controller: controller,
              focusNode: focusNode,
              autofocus: true,
              style: textStyle,
              cursorColor: cursorColor,
            ),
          ),
        ),
      ),
    );

    expect(focusNode.hasFocus, true);
    expect(controller.selection.isCollapsed, true);
    expect(controller.selection.baseOffset, text.length);
  });

  testWidgets('Floating cursor is painted on iOS', (WidgetTester tester) async {
    debugDefaultTargetPlatformOverride = TargetPlatform.iOS;

    final TextEditingController controller = TextEditingController();
    const TextStyle textStyle = TextStyle();
    const String text = 'hello world this is fun and cool and awesome!';
    controller.text = text;
    final FocusNode focusNode = FocusNode();

    await tester.pumpWidget(
      MaterialApp(
        theme: ThemeData(platform: TargetPlatform.iOS),
        home: Padding(
          padding: const EdgeInsets.only(top: 0.25),
          child: Material(
            child: TextField(
              controller: controller,
              focusNode: focusNode,
              style: textStyle,
              strutStyle: StrutStyle.disabled,
            ),
          ),
        ),
      ),
    );

    await tester.tap(find.byType(EditableText));
    final RenderEditable editable = findRenderEditable(tester);
    editable.selection = const TextSelection(baseOffset: 29, extentOffset: 29);

    final EditableTextState editableTextState = tester.firstState(find.byType(EditableText));
    editableTextState.updateFloatingCursor(
      RawFloatingCursorPoint(state: FloatingCursorDragState.Start),
    );
    editableTextState.updateFloatingCursor(
      RawFloatingCursorPoint(
        state: FloatingCursorDragState.Update,
        offset: const Offset(20, 20),
      ),
    );
    await tester.pump();

    expect(editable, paints
      ..rrect(
        rrect: RRect.fromRectAndRadius(
          const Rect.fromLTRB(463.3333435058594, -0.916666666666668, 465.3333435058594, 17.083333015441895),
          const Radius.circular(2.0),
        ),
        color: const Color(0xff8e8e93),
      )
      ..rrect(
        rrect: RRect.fromRectAndRadius(
          const Rect.fromLTRB(463.8333435058594, -0.916666666666668, 466.8333435058594, 19.083333969116211),
          const Radius.circular(1.0),
        ),
        color: const Color(0xbf2196f3),
      ),
    );

    // Moves the cursor right a few characters.
    editableTextState.updateFloatingCursor(
      RawFloatingCursorPoint(
        state: FloatingCursorDragState.Update,
        offset: const Offset(-250, 20),
      ),
    );

    expect(find.byType(EditableText), paints
      ..rrect(
        rrect: RRect.fromRectAndRadius(
          const Rect.fromLTRB(191.3333282470703, -0.916666666666668, 193.3333282470703, 17.083333015441895),
          const Radius.circular(2.0),
        ),
        color: const Color(0xff8e8e93),
      )
      ..rrect(
        rrect: RRect.fromRectAndRadius(
          const Rect.fromLTRB(193.83334350585938, -0.916666666666668, 196.83334350585938, 19.083333969116211),
          const Radius.circular(1.0)),
        color: const Color(0xbf2196f3),
      ),
    );

    editableTextState.updateFloatingCursor(RawFloatingCursorPoint(state: FloatingCursorDragState.End));
    await tester.pumpAndSettle();
    debugDefaultTargetPlatformOverride = null;
  });

  testWidgets('cursor layout iOS', (WidgetTester tester) async {
    final GlobalKey<EditableTextState> editableTextKey = GlobalKey<EditableTextState>();

    debugDefaultTargetPlatformOverride = TargetPlatform.iOS;

    String changedValue;
    final Widget widget = MaterialApp(
      theme: ThemeData(platform: TargetPlatform.iOS),
      home: RepaintBoundary(
        key: const ValueKey<int>(1),
        child: Column(
          children: <Widget>[
            const SizedBox(width: 10, height: 10),
            EditableText(
              backgroundCursorColor: Colors.grey,
              key: editableTextKey,
              controller: TextEditingController(),
              focusNode: FocusNode(),
              style: Typography(platform: TargetPlatform.iOS).black.subhead,
              cursorColor: Colors.blue,
              selectionControls: materialTextSelectionControls,
              keyboardType: TextInputType.text,
              onChanged: (String value) {
                changedValue = value;
              },
              cursorWidth: 15.0,
            ),
          ],
        ),
      ),
    );
    await tester.pumpWidget(widget);

    // Populate a fake clipboard.
    const String clipboardContent = 'Hello world!';
    SystemChannels.platform.setMockMethodCallHandler((MethodCall methodCall) async {
      if (methodCall.method == 'Clipboard.getData')
        return const <String, dynamic>{'text': clipboardContent};
      return null;
    });

    // Long-press to bring up the text editing controls.
    final Finder textFinder = find.byKey(editableTextKey);
    await tester.longPress(textFinder);
    tester.state<EditableTextState>(textFinder).showToolbar();
    await tester.pump();
    await tester.pump(const Duration(milliseconds: 500));
    await tester.pump(const Duration(milliseconds: 500));

    await tester.tap(find.text('PASTE'));
    await tester.pump();
    await tester.pump(const Duration(milliseconds: 500));
    await tester.pump(const Duration(milliseconds: 500));

    expect(changedValue, clipboardContent);

    await expectLater(
      find.byKey(const ValueKey<int>(1)),
      matchesGoldenFile('editable_text_test.2.0.png'),
    );
    debugDefaultTargetPlatformOverride = null;
  }, skip: !Platform.isLinux);

}<|MERGE_RESOLUTION|>--- conflicted
+++ resolved
@@ -2,12 +2,7 @@
 // Use of this source code is governed by a BSD-style license that can be
 // found in the LICENSE file.
 
-<<<<<<< HEAD
-import 'dart:io';
-
 import 'package:flutter/foundation.dart';
-=======
->>>>>>> 80344aca
 import 'package:flutter/rendering.dart';
 import 'package:flutter_test/flutter_test.dart';
 import 'package:flutter/material.dart';
@@ -95,11 +90,7 @@
 
     await expectLater(
       find.byKey(const ValueKey<int>(1)),
-<<<<<<< HEAD
-      matchesGoldenFile('editable_text_test.0.3.png'),
-=======
       matchesSkiaGoldFile('editable_text_test.0.png'),
->>>>>>> 80344aca
     );
   });
 
@@ -150,11 +141,7 @@
 
     await expectLater(
       find.byKey(const ValueKey<int>(1)),
-<<<<<<< HEAD
-      matchesGoldenFile('editable_text_test.1.3.png'),
-=======
       matchesSkiaGoldFile('editable_text_test.1.png'),
->>>>>>> 80344aca
     );
   });
 
